
from __future__ import annotations
from abc import ABC, abstractmethod
from typing import Iterable, Optional, Union, Tuple

import astropy.units as u
from astropy.stats import biweight_scale as bws
import jax
import jax.numpy as jnp
import matplotlib.pyplot as plt
import numpy as np
import pandas
from numpyro import distributions as dist, infer, sample
from photutils.morphology import data_properties
from copy import copy

base_sky_types = ['none','flat','tilted-plane']
base_sky_params = dict(
    zip(base_sky_types,
    [ [],['sky_back',], ['sky_back','sky_x_sl','sky_y_sl'] ]
    )
)

@jax.jit
def render_tilted_plane_sky(X,Y,back,x_sl,y_sl ):
    xmid = float(X.shape[0]/2.)
    ymid = float(Y.shape[0]/2.)
    return back + (X-xmid)*x_sl + (Y-ymid)*y_sl


base_profile_types = ['sersic','doublesersic','pointsource','exp','dev']
base_profile_params =dict( 
    zip(base_profile_types,
    [ ['xc','yc','flux','r_eff','n','ellip','theta'],
    ['xc','yc','flux','f_1', 'r_eff_1','n_1','ellip_1', 'r_eff_2','n_2','ellip_2','theta'],
    ['xc','yc','flux'],
    ['xc','yc','flux','r_eff','ellip','theta'],
    ['xc','yc','flux','r_eff','ellip','theta'],]
    )
)

class BaseSkyPrior(ABC):
    def __init__(self,sky_guess: float, sky_guess_err: float, suffix: str = ''):
        """Base class for sky priors

        Parameters
        ----------
        sky_guess : float
            Initial guess for level of background, by default None
        sky_guess_err : float
            Uncertainty on initial guess, by default None
        suffix : str, optional
            suffix to be added on end of variables, by default ''
        """
        self.sky_guess = sky_guess
        self.sky_guess_err = sky_guess_err
        self.reparam_dict = {}
        self.dist_dict = {}
        self.suffix = suffix
        self.type = 'Base'
        self.repr_dict = {}
    
    @abstractmethod
    def sample(self,X: jnp.array,Y: jnp.array):
        return NotImplementedError

    def __repr__(self,):
        string = f"sky type - {self.type}\n"
        for k,v in self.repr_dict.items():
            string += f"{k} --- {v}\n"
        return string
    
class NoSkyPrior(BaseSkyPrior):
    def __init__(self, sky_guess: float, sky_guess_err: float, suffix: str = ''):
        """Class for no sky model

        Parameters
        ----------
        sky_guess : float
            Initial guess for level of background, by default None
        sky_guess_err : float
            Uncertainty on initial guess, by default None
        suffix : str, optional
            suffix to be added on end of variables, by default ''
        """
        super().__init__(sky_guess, sky_guess_err, suffix)
        self.type = 'None'
    def sample(self,X,Y):
        return 0.
    
class FlatSkyPrior(BaseSkyPrior):
    def __init__(self, sky_guess: float, sky_guess_err: float, suffix: str = ''):
        """Class for sky model of constant background

        Parameters
        ----------
        sky_guess : float
            Initial guess for level of background, by default None
        sky_guess_err : float
            Uncertainty on initial guess, by default None
        suffix : str, optional
            suffix to be added on end of variables, by default ''
        """
        super().__init__(sky_guess, sky_guess_err, suffix)
        self.reparam_dict['sky_back'+self.suffix] = infer.reparam.TransformReparam()
        self.dist_dict['sky_back'+self.suffix] = dist.TransformedDistribution(
                                dist.Normal(),
                                dist.transforms.AffineTransform(self.sky_guess,self.sky_guess_err),)
        self.type = 'Flat'
        self.repr_dict["sky_back"] = f"Normal with mu = {self.sky_guess:.3e} and sd = {self.sky_guess_err:.3e}"

    def sample(self, X,Y):
        return sample('sky_back'+self.suffix, self.dist_dict['sky_back'+self.suffix])

class TiltedPlaneSkyPrior(BaseSkyPrior):

    def __init__(self, sky_guess: float, sky_guess_err: float, suffix: str = ''):
        """Class for tilted-plane sky model

        Parameters
        ----------
        sky_guess : float
            Initial guess for level of background, by default None
        sky_guess_err : float
            Uncertainty on initial guess, by default None
        suffix : str, optional
            suffix to be added on end of variables, by default ''
        """
        super().__init__(sky_guess, sky_guess_err, suffix)
        
        
        self.dist_dict['sky_back'+self.suffix] = dist.TransformedDistribution(
                                dist.Normal(),
                                dist.transforms.AffineTransform(self.sky_guess,self.sky_guess_err),)
        self.dist_dict['sky_x_sl'+self.suffix] = dist.TransformedDistribution(
                                dist.Normal(),
                                dist.transforms.AffineTransform(0.,0.1*self.sky_guess_err),)
        self.dist_dict['sky_y_sl'+self.suffix] = dist.TransformedDistribution(
                                dist.Normal(),
                                dist.transforms.AffineTransform(0.,0.1*self.sky_guess_err),)
    

        self.reparam_dict['sky_back'+self.suffix] = infer.reparam.TransformReparam()
        self.reparam_dict['sky_x_sl'+self.suffix] = infer.reparam.TransformReparam()
        self.reparam_dict['sky_y_sl'+self.suffix] = infer.reparam.TransformReparam()
        self.type = 'Tilted-plane'

        self.repr_dict["sky_back"] = f"Normal with mu = {self.sky_guess:.3e} and sd = {self.sky_guess_err:.3e}"
        self.repr_dict["sky_x_sl"] = f"Normal with mu = 0. and sd = {self.sky_guess_err*0.1:.3e}"
        self.repr_dict["sky_y_sl"] = f"Normal with mu = 0. and sd = {self.sky_guess_err*0.1:.3e}"


    def sample(self, X,Y):

        back = sample('sky_back'+self.suffix, self.dist_dict['sky_back'+self.suffix])
        x_sl = sample('sky_x_sl'+self.suffix, self.dist_dict['sky_x_sl'+self.suffix])
        y_sl = sample('sky_y_sl'+self.suffix, self.dist_dict['sky_y_sl'+self.suffix])
        
        x_mid = float(X.shape[0]/2.)
        y_mid = float(Y.shape[0]/2.)

        return back + (X-x_mid)*x_sl + (Y-y_mid)*y_sl

class BasePrior(ABC):
    """
    Base class for priors with sky sampling included
    """
    def __init__(self, sky_type = 'none',sky_guess=None,sky_guess_err=None, suffix = '') -> None:
        """Initialize a base prior class

        Parameters
        ----------
        sky_type : str, optional
            Type of sky mode to use, one of: none,flat or tilted-plane, by default 'none'
        sky_guess : float
            Initial guess for level of background, by default None
        sky_guess_err : float
            Uncertainty on initial guess, by default None
        suffix : str, optional
            suffix to be added on end of variables, by default ''
        """
        self.reparam_dict = {}
        self.dist_dict = {}
        self.sky_type = sky_type
        self.suffix = suffix

        if sky_guess is None:
            self.sky_guess = 0.0
<<<<<<< HEAD
            self.sky_guess_err = 0.
=======
            self.sky_guess_err = 1e-5
>>>>>>> b09a5b85
        else:
            assert sky_guess is not None and sky_guess_err is not None, 'If using fitting a sky then must supply a guess and uncertainty on the background value'
            self.sky_guess = sky_guess
            self.sky_guess_err = sky_guess_err

        if self.sky_type not in base_sky_types:
            raise AssertionError("Sky type must be one of: ", base_sky_types)
        
        elif self.sky_type == 'none':
            self.sky_prior = NoSkyPrior(0.,0.)
    
        elif self.sky_type == 'flat':
<<<<<<< HEAD
            self.sky_prior = FlatSkyPrior(sky_guess=self.sky_guess, sky_guess_err=self.sky_guess_err, suffix = self.suffix)

        elif self.sky_type == 'tilted-plane':
            self.sky_prior = TiltedPlaneSkyPrior(sky_guess=self.sky_guess, sky_guess_err=self.sky_guess_err, suffix = self.suffix)
    
=======
            
            self._set_dist('sky_back',dist.TransformedDistribution(
                                dist.Normal(),
                                dist.transforms.AffineTransform(self.sky_guess,self.sky_guess_err),)
                            )
            self.reparam_dict['sky_back'] = infer.reparam.TransformReparam()
            self.sample_sky = self.sample_sky_flat
            
        elif self.sky_type == 'tilted-plane':
            self._set_dist('sky_back',dist.TransformedDistribution(
                                dist.Normal(),
                                dist.transforms.AffineTransform(self.sky_guess,self.sky_guess_err),)
                            )
            self._set_dist('sky_x_sl',  dist.TransformedDistribution(
                                dist.Normal(),
                                dist.transforms.AffineTransform(0.0,0.1*self.sky_guess_err),)
            )

            self._set_dist('sky_y_sl',dist.TransformedDistribution(
                                dist.Normal(),
                                dist.transforms.AffineTransform(0.0,0.1*self.sky_guess_err),)
            )
            
            self.reparam_dict['sky_back'] = infer.reparam.TransformReparam()
            self.reparam_dict['sky_x_sl'] = infer.reparam.TransformReparam()
            self.reparam_dict['sky_y_sl'] = infer.reparam.TransformReparam()
            self.sample_sky = self.sample_sky_tilted_plane
>>>>>>> b09a5b85

    def update_suffix(self, new_suffix: str):
        """Change suffix for variable names

        Parameters
        ----------
        new_suffix : str
        """
        old_suffix = copy(self.suffix)

        if len(old_suffix) == 0: # If no suffix then add
            name_change = lambda s: s+new_suffix
        else: # Otherwise replace
            name_change = lambda s: s.replace(old_suffix, new_suffix)

        new_dist_dict = {}
        for k,v in self.dist_dict.items():
            new_dist_dict[name_change(k)] = self.dist_dict[k]

        new_reparam_dict = {} 
        for k,v in self.dist_dict.items():
            new_reparam_dict[name_change(k)] = self.reparam_dict[k]

        self.reparam_dict = new_reparam_dict
        self.dist_dict = new_dist_dict
        self.suffix = new_suffix

        new_dist_dict = {}
        for k,v in self.sky_prior.dist_dict.items():
            new_dist_dict[name_change(k)] = self.sky_prior.dist_dict[k]

        new_reparam_dict = {} 
        for k,v in self.sky_prior.dist_dict.items():
            new_reparam_dict[name_change(k)] = self.sky_prior.reparam_dict[k]

        self.sky_prior.reparam_dict = new_reparam_dict
        self.sky_prior.dist_dict = new_dist_dict
        self.sky_prior.suffix = new_suffix
    
    def sample_sky(self,X: jax.numpy.array,Y: jax.numpy.array)-> float:
        """Sample sky parameters and return sky model

        Parameters
        ----------
        X : jax.numpy.array
            2D mesh grid of pixel x pixel indices
        Y : jax.numpy.array
            2D mesh grid of pixel y pixel indices


        Returns
        -------
        float
            sampled and rendered sky model
        """
        return self.sky_prior.sample(X,Y)

    def _set_dist(self, var_name: str, dist: dist.Distribution)-> None:
        """Set prior for a given variable

        Parameters
        ----------
        var_name : str
            variable name
        dist : dist.Distribution
            Numpyro distribution object specifying prior
        """
        self.dist_dict[var_name] = dist

    def _get_dist(self, var_name: str)-> dist.Distribution:
        """
        Get prior for a given variable

        Parameters
        ----------
        var_name : str
            variable name

        Returns
        -------
        dist.Distribution
            Numpyro distribution clas describing prior
        """
<<<<<<< HEAD
        return self.dist_dict[var_name]
=======
        return self.__getattribute__(var_name +'_prior_dist')
    

class PySersicSourcePrior(BasePrior):
    """
    Class used for priors for single source fitting in PySersic
    """
    def __init__(self, 
                profile_type: str, 
                sky_type: Optional[str] = 'none',
                sky_guess: Optional[float]=None,
                sky_guess_err: Optional[float]=None,
                suffix: Optional[str] =  "") -> None:
        """Initialize PySersicSourcePrior class

        Parameters
        ----------
        profile_type : str
            Type of profile
        sky_type : Optional[str], optional
            Type of sky model to use, one of: none, flat, tilted-plane, by default 'none'
        suffix : Optional[str], optional
            Additional suffix to add to each variable name, used in PySersicMultiPrior, by default ""
        """
        super().__init__(sky_type= sky_type,sky_guess=sky_guess,sky_guess_err=sky_guess_err)
        assert profile_type in base_profile_types
        self.profile_type = profile_type
        self.param_names = base_profile_params[self.profile_type]
        self.repr_dict = {}
        self.built = False
        self.suffix = suffix

    def __repr__(self, print_sky = True) -> str:
        out = f"Prior for a {self.profile_type} source:"
        num_dash = len(out)
        out += "\n" + "-"*num_dash + "\n"
        for (var, descrip) in self.repr_dict.items():
            out += var + " ---  " + descrip + "\n"    
        if print_sky: # This is not as dynamic as the parameter ones so will not update once set
            out+= f'\nSky Type: {self.sky_type}\n'
            if not self.sky_type == 'none':
                out+=f'Sky level --- Normal w/ mu = {self.sky_guess:.1e}, sigma = {self.sky_guess_err:.1e}\n'
                if self.sky_type == 'tilted-plane':
                    out+=f'Sky x slope --- Normal w/ mu = {0}, sigma = {self.sky_guess_err*0.1:.1e}\n'
                    out+=f'Sky y slope --- Normal w/ mu = {0}, sigma = {self.sky_guess_err*0.1:.1e}\n'
        return out
    
    def _build_dist_list(self)-> None:
        """
        Function to combine all distributions into list, sets self.dist_list
        """
        self.dist_list = []
        assert self.check_vars() # check and make sure all is good

        for param in self.param_names:
            self.dist_list.append(self._get_dist(param+self.suffix))
        
        self.built = True
    
    def __call__(self) -> jax.numpy.array:
        """
        Sample variables from prior
>>>>>>> b09a5b85


    def set_gaussian_prior(self,var_name: str, loc: float, scale: float) -> "PySersicSourcePrior":
        """
        Set a Gaussian prior for a variable

        Parameters
        ----------
        var_name : str
            variable name
        loc : float
            mean 
        scale : float
            standard deviation

        Returns
        -------
        PySersicSourcePrior
            returns self to allow chaining
        """

        prior_dist = dist.TransformedDistribution(
            dist.Normal(),
            dist.transforms.AffineTransform(loc,scale),)
        
        self._set_dist(var_name + self.suffix, prior_dist)
        self.reparam_dict[var_name  + self.suffix] = infer.reparam.TransformReparam()
        self.repr_dict[var_name] = f"Normal w/ mu = {loc:.2f}, sigma = {scale:.2f}"
        return self
    
    def set_uniform_prior(self, var_name:str, low: float,high: float)-> "PySersicSourcePrior":
        """
        Set a uniform prior for a variable

        Parameters
        ----------
        var_name : str
            variable name
        low : float
            lower bound
        high : float
            upper bound

        Returns
        -------
        PySersicSourcePrior
            returns self to allow chaining

        """
        shift = low
        scale = high-low
        prior_dist = dist.TransformedDistribution(
            dist.Uniform(),
            dist.transforms.AffineTransform(shift,scale),)
        self._set_dist(var_name + self.suffix, prior_dist)
        self.reparam_dict[var_name + self.suffix] = infer.reparam.TransformReparam()
        self.repr_dict[var_name] = f"Uniform between: {low:.2f} -> {high:.2f}"
        return self
    
    def set_truncated_gaussian_prior(self,
            var_name:str, 
            loc: float,
            scale:float, 
            low: Optional[float] = None,
            high: Optional[float] = None) -> "PySersicSourcePrior":
        """
        Set a truncated Gaussian prior for a given variable

        Parameters
        ----------
        var_name : str
            variable name
        loc : float
            mean
        scale : float
            standard deviation
        low : Optional[float], optional
            lower bound, by default None
        high : Optional[float], optional
            upper bound, by default None

        Returns
        -------
        PySersicSourcePrior
            Returns self to allow chaining
        """
        if low is not None:
            low_scaled = (low - loc)/scale
        else:
            low = -jnp.inf
            low_scaled = None
        
        if high is not None:
            high_scaled = (high - loc)/scale
        else:
            high_scaled = None
            high = jnp.inf
        prior_dist = dist.TransformedDistribution(
            dist.TruncatedNormal(low= low_scaled, high = high_scaled),
            dist.transforms.AffineTransform(loc,scale),)
    
        self._set_dist(var_name + self.suffix, prior_dist)
        self.reparam_dict[var_name + self.suffix] = infer.reparam.TransformReparam()
        self.repr_dict[var_name] = f"Truncated Normal w/ mu = {loc:.2f}, sigma = {scale:.2f}, between: {low:.2f} -> {high:.2f}"
        return self

    def set_custom_prior(self, 
            var_name: str, 
            prior_dist: dist.Distribution, 
            reparam: Optional[infer.reparam.Reparam] = None)-> "PySersicSourcePrior":
        """Set a custom distribution as the prior for a given variable

        Parameters
        ----------
        var_name : str
            variable name
        prior_dist : dist.Distribution
            Numpyro Distribution object describing prior
        reparam : Optional[infer.reparam.Reparam], optional
            Optional reparamaterization to use for variable, by default None

        Returns
        -------
        PySersicSourcePrior
            Returns self to allow chaining
        """
        self._set_dist(var_name + self.suffix, prior_dist)
        if reparam is not None:
            self.reparam_dict[var_name + self.suffix] = reparam
        self.repr_dict[var_name] = "Custom prior of type: "+ str(prior_dist.__class__)
        return self
    
    def __call__(self) -> jax.numpy.array:
        """
        Sample variables from prior

        Returns
        -------
        jax.numpy.array
            sampled variables
        """

        res_dict = {}
        for param,prior in self.dist_dict.items():
            res_dict[param] = sample(param, prior) 
        return res_dict


class PySersicSourcePrior(BasePrior):
    """
    Class used for priors for single source fitting in PySersic
    """
    def __init__(self, 
                profile_type: str, 
                sky_type: Optional[str] = 'none',
                sky_guess: Optional[float]=None,
                sky_guess_err: Optional[float] = None,
                suffix: Optional[str] =  "") -> None:
        """Initialize PySersicSourcePrior class

        Parameters
        ----------
        profile_type : str
            Type of profile
        sky_type : Optional[str], optional
            Type of sky model to use, one of: none, flat, tilted-plane, by default 'none'
        sky_guess : float
            Initial guess for level of background, by default None
        sky_guess_err : float
            Uncertainty on initial guess, by default None
        suffix : Optional[str], optional
            Additional suffix to add to each variable name, by default ""
        """
        super().__init__(sky_type= sky_type,sky_guess=sky_guess,sky_guess_err=sky_guess_err, suffix = suffix)
        assert profile_type in base_profile_types
        self.profile_type = profile_type
        self.param_names = base_profile_params[self.profile_type]
        self.repr_dict = {}

    def __repr__(self) -> str:
        out = f"Prior for a {self.profile_type} source:"
        num_dash = len(out)
        out += "\n" + "-"*num_dash + "\n"
        for (var, descrip) in self.repr_dict.items():
            out += var + " ---  " + descrip + "\n"    
        out += self.sky_prior.__repr__()
        return out
    

    def check_vars(self, verbose = False) -> bool:
        """
        Function to check if all variable for the specified profile type are set with no extras

        Parameters
        ----------
        verbose : bool, optional
            Wheter to print out missing and extra variables, by default False

        Returns
        -------
        bool
            True if all variable for given type are present with no extra, False otherwise
        """
        missing = []

        for var in self.param_names:
            if not var in self.dist_dict.keys():
                missing.append(var)
        
        extra = []
        for (name, descrip) in self.repr_dict.items():
            if (name not in self.param_names) and ('sky' not in name):
                extra.append(name)
        if verbose:
            print ("Missing params for profile: ", missing)
            print ("Extra params, will not be used: ", extra)
        
        if len(missing)== 0 and len(extra)==0:
            out = True
        else:
            out = False
        return out
    
        
class PySersicMultiPrior(BasePrior):
    """
    Class used for priors for multi source fitting in PySersic
    """
    def __init__(self, 
            catalog: Union[pandas.DataFrame,dict, np.recarray],
            sky_type: Optional[str] = 'none', 
            sky_guess: Optional[float] = None,
            sky_guess_err: Optional[float] = None,  
            suffix: Optional[str] = ''  
            )-> None:
        """
        Ingest a catalog-like data structure containing prior positions and parameters for multiple sources in a single image. 
        The format of the catalog can be a `pandas.DataFrame`, `numpy` RecordArray, dictionary, or any other format so-long as 
        the following fields exist and can be directly indexed: 'x', 'y', 'flux', 'r' and 'type'

        Parameters
        ----------
        image : jax.numpy.array
            science image
        catalog : Union[pandas.DataFrame,dict, np.recarray]
            Object containing information about the sources to be 
        sky_type : Optional[str], optional
            Type of sky model to use, one of: none, flat, tilted-plane, by default 'none'
        sky_guess : float
            Initial guess for level of background, by default None
        sky_guess_err : float
            Uncertainty on initial guess, by default None
        suffix : Optional[str], optional
            Additional suffix to add to each variable name, by default ""
        """
        properties = SourceProperties(-99)
<<<<<<< HEAD
=======

>>>>>>> b09a5b85
        if sky_type != 'none':
            assert sky_guess is not None and sky_guess_err is not None, "If using a sky model must provide initial guess and uncertainty"
            properties.set_sky_guess(sky_guess = sky_guess, sky_guess_err = sky_guess_err)
        else:
            properties.set_sky_guess(sky_guess = 0., sky_guess_err = 0.)
        
        super().__init__(sky_type = sky_type,sky_guess=sky_guess,sky_guess_err=sky_guess_err)
        
        self.catalog = catalog
        self.N_sources = len(catalog['x'])
        self.repr_list = []
        self.suffix = suffix

        #Loop through catalog to generate priors
        for ind in range(len(catalog['x'])):
            properties.set_flux_guess(catalog['flux'][ind])
            properties.set_r_eff_guess(r_eff_guess = catalog['r'][ind])
            properties.set_position_guess((catalog['x'][ind],catalog['y'][ind]) )
            try:
                properties.set_theta_guess(catalog['theta'][ind])
            except:
                properties.set_theta_guess(0)
            
            dummy_prior = properties.generate_prior(catalog['type'][ind], 
                                              sky_type= 'none',
                                              suffix  = f'_{ind:d}{suffix}')

            for k,v in dummy_prior.dist_dict.items():
                self._set_dist(k,v)
            
            for k,v in dummy_prior.reparam_dict.items():
                self.reparam_dict[k] = v
            self.repr_list.append(dummy_prior.repr_dict)
            del dummy_prior
    
    def __repr__(self,)-> str:
        out = f"PySersicMultiPrior containing {self.N_sources:d} sources \n"
        for i, (repr_dict, profile_type) in enumerate(zip(self.repr_list, self.catalog['type'] )):
            out_cur = f"Prior for a {profile_type} source:"
            num_dash = len(out_cur)
            out_cur += "\n" + "-"*num_dash + "\n"
            for (var, descrip) in repr_dict.items():
                out_cur += var + " ---  " + descrip + "\n"  
            out += out_cur  
        out += self.sky_prior.__repr__()
        return out



class SourceProperties():
    """
    A Class used to estimate initial guesses for source properties. 
    If no guesses are provided, then the class will estimate them 
    using the `photutls` package and the `data_properties()` function.
    """
    def __init__(self,
                 image: Union[np.array,jnp.array], 
                 mask: Union[np.array,jnp.array] = None):
        """Initialize the a SourceProperties object

        Parameters
        ----------
        image : np.array
            science image
        mask : np.array, optional
            pixel by pixel mask, by default None
        """
        # Force back to numpy for photutils compatibility
        if not isinstance(image,int):
            self.image = np.array(image)
            if mask is not None:
                self.mask = np.array(mask) 
            else:
                self.mask = None
            
            if self.mask is not None:
                self.cat = data_properties(self.image,mask=self.mask.astype(bool))
                self.image = np.ma.masked_array(self.image, self.mask )
            else:
                self.cat = data_properties(self.image)
            _ = self.measure_properties() 

    def measure_properties(self,**kwargs) -> SourceProperties:
        """Measure default properties of the source

        Returns
        -------
        SourceProperties
            returns self
        """
        self.set_flux_guess(**kwargs)
        self.set_r_eff_guess(**kwargs)
        self.set_theta_guess(**kwargs)
        self.set_position_guess(**kwargs)
        self.set_sky_guess(**kwargs)
        return self
    
    def set_sky_guess(self,
                      sky_guess: Optional[float] = None,
                      sky_guess_err:Optional[float] = None,
                      n_pix_sample:int = 5, 
                      **kwargs)-> SourceProperties:
        """Measure or set guess for initial sky background level. 
        If no estimate is provided, the median of the n_pix_sample number of pixels around each edge is used

        Parameters
        ----------
        sky_guess : Optional[float], optional
            Initial guess for level of background, by default None
        sky_guess_err : Optional[float], optional
            Uncertainity on inital guess, by default None
        n_pix_sample : int, optional
            Number of pixels around each edge to use to estimate sky level if neccesary, by default 5

        Returns
        -------
        SourceProperties
            returns self
        """

        if sky_guess is None and hasattr(self, 'image'):
            med, std, npix = estimate_sky(self.image, n_pix_sample= n_pix_sample)
            self.sky_guess = med
        elif sky_guess is not None:
            self.sky_guess = sky_guess
        else:
            raise RuntimeError("Need to either supply image or sky_guess_err to source_properties class")
        if sky_guess_err is None and hasattr(self, 'image'):
            med, std, npix = estimate_sky(self.image, n_pix_sample= n_pix_sample)
            self.sky_guess_err = 2*std/np.sqrt(npix)
        elif sky_guess_err is not None:
            self.sky_guess_err = sky_guess_err
        else:
            raise RuntimeError("Need to either supply image or sky_guess_Err to source_properties class")
        return self

    def set_flux_guess(self,
                       flux_guess: Optional[float] = None,
                       flux_guess_err: Optional[float] = None,
                       **kwargs)-> SourceProperties:
        """Measure or set guess for initial flux. 
        If no estimate is provided, the flux of the source in estimated as the total flux 
        within the sgmentatated region for the source

        Parameters
        ----------
        flux_guess : Optional[float], optional
            Initial guess for flux, by default None
        flux_guess_err : Optional[float], optional
            Uncertainty on initial guess, by default None

        Returns
        -------
        SourceProperties
            returns self
        """
        if flux_guess is None:
            flux_guess = self.cat.segment_flux
        if flux_guess_err is not None:
            flux_guess_err = flux_guess_err
        else:
            if flux_guess > 0:
                flux_guess_err = 2*np.sqrt( flux_guess )
            else:
                flux_guess_err = 2*np.sqrt(np.abs(flux_guess))
                flux_guess = 0.
        
        self.flux_guess = flux_guess 
        self.flux_guess_err = flux_guess_err
        return self 
    
    def set_r_eff_guess(self,
                        r_eff_guess:Optional[float] = None, 
                        r_eff_guess_err:Optional[float] = None, 
                        **kwargs)-> SourceProperties:
        """Measure or set guess for effective radius. 
        If no estimate is provided, the r_eff of the source in estimated using photutils

        Parameters
        ----------
        r_eff_guess : Optional[float], optional
            Initial guess for effective radius, by default None
        r_eff_guess_err : Optional[float], optional
            Uncertainty on initial guess, by default None

        Returns
        -------
        SourceProperties
            returns self
        """
        if r_eff_guess is None:
            r_eff_guess = self.cat.fluxfrac_radius(0.5).to(u.pixel).value
        
        if r_eff_guess_err is not None:
            self.r_eff_guess_err = r_eff_guess_err
        else:
            self.r_eff_guess_err = 2*np.sqrt(r_eff_guess) 

        self.r_eff_guess = r_eff_guess
        return self

    def set_theta_guess(self,
                        theta_guess: Optional[float] = None,
                        **kwargs)-> SourceProperties:
        """Measure or set guess for initial position angle. 
        If no estimate is provided, the position angle of the source in estimated 
        using the data_properties() function from photutils

        Parameters
        ----------
        theta_guess : Optional[float], optional
            Estimate of the position angle in radians, by default None

        Returns
        -------
        SourceProperties
            returns self
        """

        if theta_guess is None:
            theta_guess = self.cat.orientation.to(u.rad).value

        if np.isnan(theta_guess):
            theta_guess = 0
        self.theta_guess = theta_guess 
        return self
    
    def set_position_guess(self,
                           position_guess: Optional[Iterable[float,float]]=None,
                           **kwargs)-> SourceProperties:
        """Measure or set guess for initial position. 
        If no estimate is provided, the position of the source in estimated 
        using the data_properties() function from photutils

        Parameters
        ----------
        position_guess : Optional[Iterable[float,float]], optional
            A 2 element list, tuple or array which contain the x,y pixel values of the inital guess for the centroid, by default None

        Returns
        -------
        SourceProperties
            returns self
        """
        if position_guess is None:
            self.xc_guess = self.cat.centroid_win[0]
            self.yc_guess = self.cat.centroid_win[1]
        else:
            self.xc_guess = position_guess[0]
            self.yc_guess = position_guess[1]
        return self
    
    def generate_prior(self,
                profile_type: str,
                sky_type: Optional[str] = 'none',
                suffix: Optional[str] = '')-> PySersicSourcePrior:
        """Function to generate default priors based on a given image and profile type

        Parameters
        ----------
        profile_type : str
            Type of profile
        sky_type : str, default 'none'
            Type of sky model to use, must be one of: 'none', 'flat', 'tilted-plane'
        suffix : str, default ''
            Add suffix onto all source related variables, generally only used to number sources in MultiPrior
        Returns
        -------
        PySersicSourcePrior
            Pysersic prior object to be used to initialize FitSingle
        """
        
        prior = PySersicSourcePrior(profile_type=profile_type, 
                                    sky_type = sky_type,
                                    suffix=suffix,
                                    sky_guess=self.sky_guess,
                                    sky_guess_err=self.sky_guess_err)

        # 3 properties common to all sources
        prior.set_gaussian_prior('flux',self.flux_guess,self.flux_guess_err)
        prior.set_gaussian_prior('xc', self.xc_guess, 1.)
        prior.set_gaussian_prior('yc', self.yc_guess, 1.)

        if profile_type in ['exp','dev','sersic']:
            prior.set_truncated_gaussian_prior('r_eff', self.r_eff_guess,self.r_eff_guess_err, low = 0.5)
            prior.set_uniform_prior('ellip', 0, 0.9)
            prior.set_custom_prior('theta', 
                                   dist.VonMises(loc = self.theta_guess,concentration=2), 
                                   reparam= infer.reparam.CircularReparam() )
            if profile_type == 'sersic':
                prior.set_uniform_prior('n', 0.65, 8)

        elif profile_type == 'doublesersic':

            prior.set_uniform_prior('f_1', 0.,1.)

            prior.set_custom_prior('theta', 
                                   dist.VonMises(loc = self.theta_guess,concentration=2), 
                                   reparam= infer.reparam.CircularReparam() )

            r_loc1 = self.r_eff_guess/1.5
            r_eff_guess_err1 = jnp.sqrt(self.r_eff_guess/1.5)
            prior.set_truncated_gaussian_prior('r_eff_1', r_loc1,r_eff_guess_err1, low = 0.5)

            r_loc2 = self.r_eff_guess*1.5
            r_eff_guess_err2 = jnp.sqrt(self.r_eff_guess*1.5)
            prior.set_truncated_gaussian_prior('r_eff_2', r_loc2,r_eff_guess_err2, low = 0.5)


            prior.set_uniform_prior('ellip_1', 0,0.9)
            prior.set_uniform_prior('ellip_2', 0,0.9)

            prior.set_truncated_gaussian_prior('n_1',4,1, low = 0.65,high = 8)
            prior.set_truncated_gaussian_prior('n_2',1,1, low = 0.65,high = 8)

        
        return prior
    
    def visualize(self,
                  figsize: Tuple[float,float]= (6.,6.),
                  cmap:str = 'gray',
                  scale: float = 1.)-> None:
        """Display a figure summarizing the current guess for the source properties

        Parameters
        ----------
        figsize : Tuple[float,float], optional
            figure, by default (6.,6.)
        cmap : str, optional
            color map, by default 'gray'
        scale : float, optional
            number of +/- std's at which to clip image, by default 1
        """
        if not hasattr(self,'flux_guess'):
            self.set_flux_guess() 
        if not hasattr(self,'r_eff_guess'):
            self.set_r_eff_guess()
        if not hasattr(self,'theta_guess'):
            self.set_theta_guess() 
        if not hasattr(self,'xc_guess'):
            self.set_position_guess()
        
        fig, ax = plt.subplots(figsize=figsize,)
        if self.mask is not None:
            image= np.ma.masked_array(self.image,mask=self.mask)
        else:
            image = self.image
        vmin = np.mean(image) - scale*np.std(image)
        vmax = np.mean(image) + scale*np.std(image)
        ax.imshow(image,cmap=cmap,origin='lower',vmin=vmin,vmax=vmax)
        ax.plot(self.xc_guess,self.yc_guess,'x',color='r')
        
        dx = 10*self.r_eff_guess*np.cos(self.theta_guess+np.pi/2.)
        dy = 10*self.r_eff_guess*np.sin(self.theta_guess+np.pi/2.)
        ax.arrow(self.xc_guess,self.yc_guess,dx=dx,dy=dy,width=0.1,head_width=1)
        arr = np.linspace(0,2*np.pi,100)
        x = np.cos(arr) * self.r_eff_guess + self.xc_guess 
        y = np.sin(arr) * self.r_eff_guess + self.yc_guess 
        ax.plot(x,y,'r',lw=2)
        plt.show()

def estimate_sky(image: np.array, mask: Optional[np.array] = None, n_pix_sample:int = 5 )-> Tuple[float,float,int]:
    """Estimate the sky background using the edge of the cutout

    Parameters
    ----------
    im : np.array
        image, either an array or masked array
    mask : Optional[np.array], optional
        mask to apply, if im is not a masked array already, by default None
    n_pix_sample : int, optional
        number of pixels around the edge to use, by default 5

    Returns
    -------
    Tuple[float,float,int]
        a tuple containing the median, standard deviation and number of pixels used
    """
    if not np.ma.is_masked(image) and not mask is None:
        image = np.ma.masked_array(image, mask )
    edge_pixels = np.concatenate((image[:n_pix_sample,:],image[-n_pix_sample:,:],image[n_pix_sample:-n_pix_sample,:n_pix_sample],image[n_pix_sample:-n_pix_sample,-n_pix_sample:]),axis=None)
    median_val = np.ma.median(edge_pixels)
    err_on_median = bws(edge_pixels)
    return median_val, err_on_median, np.prod(edge_pixels.shape)

def autoprior(image: np.array, profile_type: 'str', mask:np.array =None, sky_type: str = 'none') -> PySersicSourcePrior:
    """Simple wrapper function to generate a prior using the built-in defaults. This can be used as a starting place but may not work for all sources

    Parameters
    ----------
    image : np.array
        science image
    profile_type : str
        Type of profile to be fit
    mask : np.array, optional
        pixel by pixel mask, by default None
    sky_type : str
        Type of sky to fit, default 'none'

    Returns
    -------
    PySersicSourcePrior
        Prior object that can be used in initializing FitSingle
    """

    props = SourceProperties(image = image, mask = mask)
    
    prior = props.generate_prior(profile_type = profile_type, sky_type = sky_type)
    return prior
<|MERGE_RESOLUTION|>--- conflicted
+++ resolved
@@ -186,11 +186,7 @@
 
         if sky_guess is None:
             self.sky_guess = 0.0
-<<<<<<< HEAD
             self.sky_guess_err = 0.
-=======
-            self.sky_guess_err = 1e-5
->>>>>>> b09a5b85
         else:
             assert sky_guess is not None and sky_guess_err is not None, 'If using fitting a sky then must supply a guess and uncertainty on the background value'
             self.sky_guess = sky_guess
@@ -203,41 +199,11 @@
             self.sky_prior = NoSkyPrior(0.,0.)
     
         elif self.sky_type == 'flat':
-<<<<<<< HEAD
             self.sky_prior = FlatSkyPrior(sky_guess=self.sky_guess, sky_guess_err=self.sky_guess_err, suffix = self.suffix)
 
         elif self.sky_type == 'tilted-plane':
             self.sky_prior = TiltedPlaneSkyPrior(sky_guess=self.sky_guess, sky_guess_err=self.sky_guess_err, suffix = self.suffix)
     
-=======
-            
-            self._set_dist('sky_back',dist.TransformedDistribution(
-                                dist.Normal(),
-                                dist.transforms.AffineTransform(self.sky_guess,self.sky_guess_err),)
-                            )
-            self.reparam_dict['sky_back'] = infer.reparam.TransformReparam()
-            self.sample_sky = self.sample_sky_flat
-            
-        elif self.sky_type == 'tilted-plane':
-            self._set_dist('sky_back',dist.TransformedDistribution(
-                                dist.Normal(),
-                                dist.transforms.AffineTransform(self.sky_guess,self.sky_guess_err),)
-                            )
-            self._set_dist('sky_x_sl',  dist.TransformedDistribution(
-                                dist.Normal(),
-                                dist.transforms.AffineTransform(0.0,0.1*self.sky_guess_err),)
-            )
-
-            self._set_dist('sky_y_sl',dist.TransformedDistribution(
-                                dist.Normal(),
-                                dist.transforms.AffineTransform(0.0,0.1*self.sky_guess_err),)
-            )
-            
-            self.reparam_dict['sky_back'] = infer.reparam.TransformReparam()
-            self.reparam_dict['sky_x_sl'] = infer.reparam.TransformReparam()
-            self.reparam_dict['sky_y_sl'] = infer.reparam.TransformReparam()
-            self.sample_sky = self.sample_sky_tilted_plane
->>>>>>> b09a5b85
 
     def update_suffix(self, new_suffix: str):
         """Change suffix for variable names
@@ -321,72 +287,8 @@
         dist.Distribution
             Numpyro distribution clas describing prior
         """
-<<<<<<< HEAD
         return self.dist_dict[var_name]
-=======
-        return self.__getattribute__(var_name +'_prior_dist')
-    
-
-class PySersicSourcePrior(BasePrior):
-    """
-    Class used for priors for single source fitting in PySersic
-    """
-    def __init__(self, 
-                profile_type: str, 
-                sky_type: Optional[str] = 'none',
-                sky_guess: Optional[float]=None,
-                sky_guess_err: Optional[float]=None,
-                suffix: Optional[str] =  "") -> None:
-        """Initialize PySersicSourcePrior class
-
-        Parameters
-        ----------
-        profile_type : str
-            Type of profile
-        sky_type : Optional[str], optional
-            Type of sky model to use, one of: none, flat, tilted-plane, by default 'none'
-        suffix : Optional[str], optional
-            Additional suffix to add to each variable name, used in PySersicMultiPrior, by default ""
-        """
-        super().__init__(sky_type= sky_type,sky_guess=sky_guess,sky_guess_err=sky_guess_err)
-        assert profile_type in base_profile_types
-        self.profile_type = profile_type
-        self.param_names = base_profile_params[self.profile_type]
-        self.repr_dict = {}
-        self.built = False
-        self.suffix = suffix
-
-    def __repr__(self, print_sky = True) -> str:
-        out = f"Prior for a {self.profile_type} source:"
-        num_dash = len(out)
-        out += "\n" + "-"*num_dash + "\n"
-        for (var, descrip) in self.repr_dict.items():
-            out += var + " ---  " + descrip + "\n"    
-        if print_sky: # This is not as dynamic as the parameter ones so will not update once set
-            out+= f'\nSky Type: {self.sky_type}\n'
-            if not self.sky_type == 'none':
-                out+=f'Sky level --- Normal w/ mu = {self.sky_guess:.1e}, sigma = {self.sky_guess_err:.1e}\n'
-                if self.sky_type == 'tilted-plane':
-                    out+=f'Sky x slope --- Normal w/ mu = {0}, sigma = {self.sky_guess_err*0.1:.1e}\n'
-                    out+=f'Sky y slope --- Normal w/ mu = {0}, sigma = {self.sky_guess_err*0.1:.1e}\n'
-        return out
-    
-    def _build_dist_list(self)-> None:
-        """
-        Function to combine all distributions into list, sets self.dist_list
-        """
-        self.dist_list = []
-        assert self.check_vars() # check and make sure all is good
-
-        for param in self.param_names:
-            self.dist_list.append(self._get_dist(param+self.suffix))
-        
-        self.built = True
-    
-    def __call__(self) -> jax.numpy.array:
-        """
-        Sample variables from prior
->>>>>>> b09a5b85
+
 
 
     def set_gaussian_prior(self,var_name: str, loc: float, scale: float) -> "PySersicSourcePrior":
@@ -643,10 +545,7 @@
             Additional suffix to add to each variable name, by default ""
         """
         properties = SourceProperties(-99)
-<<<<<<< HEAD
-=======
-
->>>>>>> b09a5b85
+
         if sky_type != 'none':
             assert sky_guess is not None and sky_guess_err is not None, "If using a sky model must provide initial guess and uncertainty"
             properties.set_sky_guess(sky_guess = sky_guess, sky_guess_err = sky_guess_err)
