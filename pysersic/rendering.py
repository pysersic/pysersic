import warnings
from abc import abstractmethod
<<<<<<< HEAD
from typing import Iterable, Optional, Tuple, Union

=======
from typing import Iterable, Optional, Tuple, Union,Literal
from numpyro import deterministic
>>>>>>> f9d263e0
import equinox as eqx
import jax
import jax.numpy as jnp
import numpy as np
from interpax import interp1d
from numpyro import deterministic
from scipy.special import comb

from .exceptions import *

base_profile_types = [
    "sersic",
    "doublesersic",
    "sersic_exp",
    "sersic_pointsource",
    "pointsource",
    "exp",
    "dev",
    "spergel",
]
base_profile_params = dict(
    zip(
        base_profile_types,
        [
            ["xc", "yc", "flux", "r_eff", "n", "ellip", "theta"],
            [
                "xc",
                "yc",
                "flux",
                "f_1",
                "r_eff_1",
                "n_1",
                "ellip_1",
                "r_eff_2",
                "n_2",
                "ellip_2",
                "theta",
            ],
            [
                "xc",
                "yc",
                "flux",
                "f_1",
                "r_eff_1",
                "ellip_1",
                "r_eff_2",
                "n",
                "ellip_2",
                "theta",
            ],
            ["xc", "yc", "flux", "f_ps", "r_eff", "n", "ellip", "theta"],
            ["xc", "yc", "flux"],
            ["xc", "yc", "flux", "r_eff", "ellip", "theta"],
            ["xc", "yc", "flux", "r_eff", "ellip", "theta"],
            ["xc", "yc", "flux", "r_eff", "nu", "ellip", "theta"],
        ],
    )
)


class BaseRenderer(eqx.Module):
    im_shape: tuple = eqx.field(static=True)
    psf_shape: tuple = eqx.field(static=True)
    fft_shape: tuple = eqx.field(static=True)

    pixel_PSF: jax.numpy.array = eqx.field(static=False)
    PSF_fft: jax.numpy.array = eqx.field(static=False)
    X: jax.numpy.array = eqx.field(static=False)
    Y: jax.numpy.array = eqx.field(static=False)
    FX: jax.numpy.array = eqx.field(static=False)
    FY: jax.numpy.array = eqx.field(static=False)
    x_mid: float
    y_mid: float
    fft_zeros: jnp.array = eqx.field(static=False)
    img_zeros: jnp.array = eqx.field(static=False)

    def __init__(self, im_shape: Iterable, pixel_PSF: jax.numpy.array) -> None:
        """Base class for different Renderers

        Parameters
        ----------
        im_shape : Iterable
            Tuple or list containing the shape of the desired output
        pixel_PSF : jax.numpy.array
            Pixelized version of the PSF
        """
        self.im_shape = tuple(int(x) for x in im_shape)
        self.pixel_PSF = pixel_PSF
        if not jnp.isclose(jnp.sum(self.pixel_PSF), 1.0, 0.1):
            warnings.warn(
                "PSF does not appear to be appropriately normalized; Sum(psf) is more than 0.1 away from 1."
            )
        self.psf_shape = tuple(int(x) for x in jnp.shape(self.pixel_PSF))
        if jnp.any(self.im_shape < self.psf_shape):
            raise KernelError(
                "PSF pixel image size must be smaller than science image."
            )
        x = jnp.arange(self.im_shape[0])
        y = jnp.arange(self.im_shape[1])
        self.X, self.Y = jnp.meshgrid(x, y)
        self.x_mid = self.im_shape[0] / 2.0 - 0.5
        self.y_mid = self.im_shape[1] / 2.0 - 0.5

        # Set up pre-FFTed PSF
        f1d1 = jnp.fft.rfftfreq(self.im_shape[0])
        f1d2 = jnp.fft.fftfreq(self.im_shape[1])
        self.FX, self.FY = jnp.meshgrid(f1d1, f1d2)
        self.fft_shape = tuple(int(x) for x in self.FX.shape)
        fft_shift_arr_x = jnp.exp(
            jax.lax.complex(0.0, -1.0)
            * 2.0
            * 3.1415
            * -1
            * (self.psf_shape[0] / 2.0 - 0.5)
            * self.FX
        )
        fft_shift_arr_y = jnp.exp(
            jax.lax.complex(0.0, -1.0)
            * 2.0
            * 3.1415
            * -1
            * (self.psf_shape[1] / 2.0 - 0.5)
            * self.FY
        )
        self.PSF_fft = (
            jnp.fft.rfft2(self.pixel_PSF, s=self.im_shape)
            * fft_shift_arr_x
            * fft_shift_arr_y
        )

        object.__setattr__(
            self,
            "profile_func_dict",
            {
                profile_type: getattr(self, f"render_{profile_type}")
                for profile_type in base_profile_types
            },
        )

        self.fft_zeros = jnp.zeros(self.fft_shape)
        self.img_zeros = jnp.zeros(self.im_shape)

    def conv_img_and_fft(self, image, F_im):
        img_fft = jnp.fft.rfft2(image)
        conv_fft = (img_fft + F_im) * self.PSF_fft
        conv_im = jnp.fft.irfft2(conv_fft, s=self.im_shape)
        return conv_im

    def conv_fft(self, F_im):
        im = jnp.fft.irfft2(F_im * self.PSF_fft, s=self.im_shape)
        return im

    def combine_scene(self, F_im, int_im, obs_im):
        """Default implementation that naively combines all types of images even if they are known to be zero

        Parameters
        ----------
        F_im : Fourier image
            Sum of sources rendered in Fourier space
        int_im : _type_
            Sum of sources rendered in Intrinsic space
        obs_im : _type_
            Sum of sources rendered in observed space

        Returns
        -------
        Model image
            Combination of all sources to be compared to observations
        """
        return self.conv_img_and_fft(int_im, F_im) + obs_im

    @abstractmethod
    def render_sersic(self, params: dict):
        return NotImplementedError

    def render_doublesersic(self, params: dict):
        dict_1 = {
            "xc": params["xc"],
            "yc": params["yc"],
            "flux": params["flux"] * params["f_1"],
            "n": params["n_1"],
            "ellip": params["ellip_1"],
            "theta": params["theta"],
            "r_eff": params["r_eff_1"],
        }
        dict_2 = {
            "xc": params["xc"],
            "yc": params["yc"],
            "flux": params["flux"] * (1.0 - params["f_1"]),
            "n": params["n_2"],
            "ellip": params["ellip_2"],
            "theta": params["theta"],
            "r_eff": params["r_eff_2"],
        }
        F1, im_int_1, im_obs_1 = self.render_sersic(dict_1)
        F2, im_int_2, im_obs_2 = self.render_sersic(dict_2)

        return F1 + F2, im_int_1 + im_int_2, im_obs_1 + im_obs_2

    def render_sersic_exp(self, params: dict):
        dict_1 = {
            "xc": params["xc"],
            "yc": params["yc"],
            "flux": params["flux"] * params["f_1"],
            "n": params["n"],
            "ellip": params["ellip_1"],
            "theta": params["theta"],
            "r_eff": params["r_eff_1"],
        }
        dict_2 = {
            "xc": params["xc"],
            "yc": params["yc"],
            "flux": params["flux"] * (1.0 - params["f_1"]),
            "ellip": params["ellip_2"],
            "theta": params["theta"],
            "r_eff": params["r_eff_2"],
        }
        F1, im_int_1, im_obs_1 = self.render_sersic(dict_1)
        F2, im_int_2, im_obs_2 = self.render_exp(dict_2)

        return F1 + F2, im_int_1 + im_int_2, im_obs_1 + im_obs_2

    def render_sersic_pointsource(self, params: dict):
        pointsource_dict = {}
        sersic_dict = params.copy()

        sersic_dict["flux"] = (1.0 - params["f_ps"]) * params["flux"]
        pointsource_dict["flux"] = sersic_dict.pop("f_ps") * params["flux"]
        pointsource_dict["xc"] = sersic_dict["xc"]
        pointsource_dict["yc"] = sersic_dict["yc"]

        F1, im_int_1, im_obs_1 = self.render_sersic(sersic_dict)
        F2, im_int_2, im_obs_2 = self.render_pointsource(pointsource_dict)
        return F1 + F2, im_int_1 + im_int_2, im_obs_1 + im_obs_2

    @abstractmethod
    def render_pointsource(self, params: dict):
        return NotImplementedError

    def render_exp(self, params: dict) -> jax.numpy.array:
        """Thin wrapper for an exponential profile based on render_sersic

        Parameters
        ----------
        xc : float
            Central x position
        yc : float
            Central y position
        flux : float
            Total flux
        r_eff : float
            Effective radius
        ellip : float
            Ellipticity
        theta : float
            Position angle in radians

        Returns
        -------
        jax.numpy.array
            Rendered Exponential model
        """
        to_sersic = dict(params, n=1.0)
        return self.render_sersic(to_sersic)

    def render_dev(self, params: dict) -> jax.numpy.array:
        """Thin wrapper for a De Vaucouleurs profile based on render_sersic

        Parameters
        ----------
        xc : float
            Central x position
        yc : float
            Central y position
        flux : float
            Total flux
        r_eff : float
            Effective radius
        ellip : float
            Ellipticity
        theta : float
            Position angle in radians

        Returns
        -------
        jax.numpy.array
            Rendered Exponential model
        """
        to_sersic = dict(params, n=4.0)
        return self.render_sersic(to_sersic)

    def render_spergel(self, params: dict):
        F_im = render_spergel_fourier(
            self.FX,
            self.FY,
            params["r_eff"],
            params["flux"],
            params["nu_star"],
            params["xc"],
            params["yc"],
            params["theta"],
            1.0 - params["ellip"],
        )
        return F_im, self.img_zeros, self.img_zeros

    def render_for_model(self, param_dict, types, suffix):
        F_tot = jnp.zeros(self.fft_shape)
        int_im_tot = jnp.zeros(self.im_shape)
        obs_im_tot = jnp.zeros(self.im_shape)

        for j, prof_type in enumerate(types):
            new_dict = {
                param: param_dict[param + f"_{j:d}{suffix}"]
                for param in base_profile_params[prof_type]
            }
            F_cur, int_im_cur, obs_im_cur = self.profile_func_dict[prof_type](new_dict)
            F_tot = F_tot + F_cur
            int_im_tot = int_im_tot + int_im_cur
            obs_im_tot = obs_im_tot + obs_im_cur

        return self.combine_scene(F_tot, int_im_tot, obs_im_tot)

    def render_source(
        self, params: dict, profile_type: str, suffix: Optional[str] = ""
    ) -> jax.numpy.array:
        """Render an observed source of a given type and parameters

        Parameters
        ----------
        params : jax.numpy.array
            Parameters specifying the source
        profile_type : str
            Type of profile to use

        Returns
        -------
        jax.numpy.array
            Rendered, observed model
        """
        to_func = {k.replace(suffix, ""): v for k, v in params.items()}
        model_im = self.combine_scene(*self.profile_func_dict[profile_type](to_func))
        return model_im


class PixelRenderer(BaseRenderer):
    """
    Render class based on rendering in pixel space and then convolving with the PSF
    """

    os_pixel_size: int = eqx.field(static=True)
    num_os: int = eqx.field(static=True)

    w_os: jnp.array = eqx.field(static=False)
    x_os_lo: int
    x_os_hi: int
    y_os_lo: int
    y_os_hi: int

    X_os: jnp.array = eqx.field(static=False)
    Y_os: jnp.array = eqx.field(static=False)

    def __init__(
        self,
        im_shape: Iterable,
        pixel_PSF: jax.numpy.array,
        os_pixel_size: Optional[int] = 6,
        num_os: Optional[int] = 12,
    ) -> None:
        """Initialize the PixelRenderer class

        Parameters
        ----------
        im_shape : Iterable
            Tuple or list containing the shape of the desired output
        pixel_PSF : jax.numpy.array
            Pixelized version of the PSF
        os_pixel_size : Optional[int], optional
            Size of box around the center of the image to perform pixel oversampling
        num_os : Optional[int], optional
            Number of points to oversample by in each direction, by default 8
        """
        super().__init__(im_shape, pixel_PSF)
        self.os_pixel_size = os_pixel_size
        self.num_os = num_os

        # Use Gauss-Legendre coefficents for better integration when oversampling
        dx, w = jnp.array(np.polynomial.legendre.leggauss(self.num_os))
        w = w / 2.0
        dx = dx / 2.0

        # dx = np.linspace(-0.5,0.5, num= num_os,endpoint=True)
        # w = np.ones_like(dx)
        dx_os, dy_os = jnp.meshgrid(dx, dx)

        w1, w2 = jnp.meshgrid(w, w)
        self.w_os = w1 * w2

        i_mid = int(self.im_shape[0] / 2)
        j_mid = int(self.im_shape[1] / 2)

        self.x_os_lo, self.x_os_hi = (
            i_mid - self.os_pixel_size,
            i_mid + self.os_pixel_size,
        )
        self.y_os_lo, self.y_os_hi = (
            j_mid - self.os_pixel_size,
            j_mid + self.os_pixel_size,
        )

        self.X_os = (
            self.X[
                self.x_os_lo : self.x_os_hi,
                self.y_os_lo : self.y_os_hi,
                jnp.newaxis,
                jnp.newaxis,
            ]
            + dx_os
        )
        self.Y_os = (
            self.Y[
                self.x_os_lo : self.x_os_hi,
                self.y_os_lo : self.y_os_hi,
                jnp.newaxis,
                jnp.newaxis,
            ]
            + dy_os
        )

    def render_int_sersic(self, xc, yc, flux, r_eff, n, ellip, theta):
        im_no_os = render_sersic_2d(
            self.X, self.Y, xc, yc, flux, r_eff, n, ellip, theta
        )

        sub_im_os = render_sersic_2d(
            self.X_os, self.Y_os, xc, yc, flux, r_eff, n, ellip, theta
        )
        sub_im_os = jnp.sum(sub_im_os * self.w_os, axis=(2, 3))

        im = im_no_os.at[self.x_os_lo : self.x_os_hi, self.y_os_lo : self.y_os_hi].set(
            sub_im_os
        )
        return im

    def render_sersic(self, params: dict) -> jax.numpy.array:
        """Render a sersic profile

        Parameters
        ----------
        xc : float
            Central x position
        yc : float
            Central y position
        flux : float
            Total flux
        r_eff : float
            Effective radius
        n : float
            Sersic index
        ellip : float
            Ellipticity
        theta : float
            Position angle in radians

        Returns
        -------
        jax.numpy.array
            Rendered Sersic model
        """
        im_int = self.render_int_sersic(
            params["xc"],
            params["yc"],
            params["flux"],
            params["r_eff"],
            params["n"],
            params["ellip"],
            params["theta"],
        )
        return self.fft_zeros, im_int, 0.0

    def render_pointsource(self, params: dict) -> jax.numpy.array:
        """Render a Point source by interpolating given PSF into image. Currently jax only supports linear intepolation.

        Parameters
        ----------
        xc : float
            Central x position
        yc : float
            Central y position
        flux : float
            Total flux

        Returns
        -------
        jax.numpy.array
            rendered pointsource model
        """
        dx = params["xc"] - self.psf_shape[0] / 2.0
        dy = params["yc"] - self.psf_shape[1] / 2.0

        shifted_psf = jax.scipy.ndimage.map_coordinates(
            self.pixel_PSF * params["flux"],
            [self.X - dx, self.Y - dy],
            order=1,
            mode="constant",
        )

        return self.fft_zeros, 0.0, shifted_psf

    def combine_scene(self, F_im, int_im, obs_im):
        """Combine scene for PixelRenderer when nothing is rendered in Fourier space

        Parameters
        ----------
        F_im : Fourier image
            Sum of sources rendered in Fourier space
        int_im : _type_
            Sum of sources rendered in Intrinsic space
        obs_im : _type_
            Sum of sources rendered in observed space

        Returns
        -------
        Model image
            Combination of all sources to be compared to observations
        """
        return (
            self.conv_img_and_fft(int_im + self.img_zeros, F_im + self.fft_zeros)
            + obs_im
        )


def sersic_hankel_emul_func(nu_in,n):
    c = [-1.6021528 ,  0.33155227,  0.2694067 ,  0.73505086]
    nu =  nu_in + 1e-8
    numerator = c[0]*jnp.log(nu) + c[1]/nu + c[2]
    return jnp.square( jax.nn.sigmoid(numerator/ jnp.sqrt(n) + c[3]) )

class MoGFourierRenderer(BaseRenderer):
    """
    Class to render sources based on rendering them in Fourier space. Sersic profiles are modeled as a series of Gaussian following Shajib (2019) (https://arxiv.org/abs/1906.08263) and the implementation in lenstronomy (https://github.com/lenstronomy/lenstronomy/blob/main/lenstronomy/LensModel/Profiles/gauss_decomposition.py)
    """

    frac_start: float = eqx.field(static=True)
    frac_end: float = eqx.field(static=True)
    n_sigma: int = eqx.field(static=True)
    precision: int = eqx.field(static=True)
    use_interp_amps: bool = eqx.field(static=True)
<<<<<<< HEAD

    etas: jax.numpy.array = eqx.field(static=False)
    betas: jax.numpy.array = eqx.field(static=False)
    n_ax: jax.numpy.array = eqx.field(static=False)
    amps_n_ax: jax.numpy.array = eqx.field(static=False)
=======
    etas: jax.numpy.array
    betas: jax.numpy.array
    n_ax: jax.numpy.array
    amps_n_ax: jax.numpy.array
>>>>>>> f9d263e0

    def __init__(
        self,
        im_shape: Iterable,
        pixel_PSF: jax.numpy.array,
        frac_start: Optional[float] = 1e-2,
        frac_end: Optional[float] = 15.0,
        n_sigma: Optional[int] = 15,
        precision: Optional[int] = 10,
        use_interp_amps: Optional[bool] = True,
    ) -> None:
        """Initialize a Fourier renderer class

        Parameters
        ----------
        im_shape : Iterable
            Tuple or list containing the shape of the desired output
        pixel_PSF : jax.numpy.array
            Pixelized version of the PSF
        frac_start : Optional[float], optional
            Fraction of r_eff for the smallest Gaussian component, by default 0.01
        frac_end : Optional[float], optional
            Fraction of r_eff for the largest Gaussian component, by default 15.
        n_sigma : Optional[int], optional
            Number of Gaussian Components, by default 15
        precision : Optional[int], optional
            precision value used in calculating Gaussian components, see Shajib (2019) for more details, by default 10
        use_interp_amps: Optional[bool]
            If True, instead of performing the direct calculation in Shajib (2019) at each iteration, a polynomial approximation is fit and used. The amplitudes of each gaussian component amplitudes as a function of Sersic index are interpolated based on a computed grid. This is much more numerically stable owing to the smooth gradients. If this matters for you then set this to False and make sure to enable jax's 64 bit capabilities which we find helps the stability.
        """
        super().__init__(im_shape, pixel_PSF)
        self.frac_start = frac_start
        self.frac_end = frac_end
        self.n_sigma = n_sigma
        self.precision = precision
        self.use_interp_amps = use_interp_amps
        self.etas, self.betas = calculate_etas_betas(self.precision)
        if not use_interp_amps and not jax.config.x64_enabled:
            warnings.warn(
                "!! WARNING !! - Gaussian decomposition can be numerically unstable when using jax's default 32 bit. Please either enable jax 64 bit or set 'use_interp_amps' = True in the renderer kwargs"
            )

        # Fit polynomial for smooth interpolation
        self.n_ax = jnp.linspace(0.65, 8.0, num=50)
        self.amps_n_ax = jax.vmap(
            lambda n: sersic_gauss_decomp(
                1.0,
                1.0,
                n,
                self.etas,
                self.betas,
                self.frac_start,
                self.frac_end,
                self.n_sigma,
            )[0]
        )(self.n_ax)



    def get_amps_sigmas(self, flux, r_eff, n):
        if self.use_interp_amps:
            amps_norm = interp1d(n, self.n_ax, self.amps_n_ax, method="cubic2")
            amps = amps_norm * flux
            sigmas = jnp.logspace(
                jnp.log10(r_eff * self.frac_start),
                jnp.log10(r_eff * self.frac_end),
                num=self.n_sigma,
            )
        else:
            amps, sigmas = sersic_gauss_decomp(
                flux,
                r_eff,
                n,
                self.etas,
                self.betas,
                self.frac_start * r_eff,
                self.frac_end * r_eff,
                self.n_sigma,
            )

        return amps, sigmas

    def render_sersic_mog_fourier(self, xc, yc, flux, r_eff, n, ellip, theta):
        amps, sigmas = self.get_amps_sigmas(flux, r_eff, n)
        q = 1.0 - ellip
        Fgal = render_gaussian_fourier(self.FX, self.FY, amps, sigmas, xc, yc, theta, q)
        return Fgal
    
    def render_sersic(self, params: dict) -> jax.numpy.array:
        """Render a Sersic profile

        Parameters
        ----------
        xc : float
            Central x position
        yc : float
            Central y position
        flux : float
            Total flux
        r_eff : float
            Effective radius
        n : float
            Sersic index
        ellip : float
            Ellipticity
        theta : float
            Position angle in radians

        Returns
        -------
        jax.numpy.array
            Rendered Sersic model
        """
        F_im = self.render_sersic_mog_fourier(
            params["xc"],
            params["yc"],
            params["flux"],
            params["r_eff"],
            params["n"],
            params["ellip"],
            params["theta"],
        )
<<<<<<< HEAD
        return F_im, 0.0, 0.0
=======

        return F_im, 0.,0.
>>>>>>> f9d263e0

    def render_pointsource(self, params: dict) -> jax.numpy.array:
        """Render a Point source

        Parameters
        ----------
        xc : float
            Central x position
        yc : float
            Central y position
        flux : float
            Total flux

        Returns
        -------
        jax.numpy.array
            rendered pointsource model
        """
        F_im = render_pointsource_fourier(
            self.FX, self.FY, params["xc"], params["yc"], params["flux"]
        )
        return F_im, 0.0, 0.0

    def combine_scene(self, F_im, int_im, obs_im):
        """Combine scene for FourierRenderer where everything is rendered in Fourier space

        Parameters
        ----------
        F_im : Fourier image
            Sum of sources rendered in Fourier space
        int_im : _type_
            Sum of sources rendered in Intrinsic space
        obs_im : _type_
            Sum of sources rendered in observed space

        Returns
        -------
        Model image
            Combination of all sources to be compared to observations
        """
        return self.conv_fft(F_im)

<<<<<<< HEAD

class HybridRenderer(FourierRenderer):
=======
class FourierRenderer(MoGFourierRenderer):
    def __init__(
        self,
        im_shape: Iterable,
        pixel_PSF: jax.numpy.array,
        frac_start: Optional[float] = 1e-2,
        frac_end: Optional[float] = 15.0,
        n_sigma: Optional[int] = 15,
        precision: Optional[int] = 10,
        use_interp_amps: Optional[bool] = True,
    ) -> None:
        super.__init__(
            im_shape=im_shape,
            pixel_PSF=pixel_PSF,
            frac_start=frac_start,
            frac_end=frac_end,
            n_sigma=n_sigma,
            precision=precision,
            use_interp_amps=use_interp_amps,
        )
        warnings.warn("The original 'FourierRenderer' has been rename 'MoGFourierRenderer. Note in future releases this name will be deprecated'",DeprecationWarning)

class EmulatorFourierRenderer(MoGFourierRenderer):
    emul_func: callable = eqx.field(static=True)

    def __init__(
        self,
        im_shape: Iterable,
        pixel_PSF: jax.numpy.array,
        emul_func: Optional[Union[callable,str]] = 'F'
    ) -> None:
        super().__init__(im_shape = im_shape, pixel_PSF= pixel_PSF)

        if isinstance(emul_func, str):
            if emul_func == 'F':
                self.emul_func = F_tilde
            elif emul_func == 'F_A':
                self.emul_func = F_tilde_A
            else:
                raise ValueError("Only 'F' and 'F_A' are pre-computed functions, please see documentiaion")
        elif isinstance(emul_func,callable):
            warnings.warn('You are using a user-specified emulator function, if this is not accurate the results will be unreliable. Be sure you know what you are doing and double check with other methods')
            self.emul_func = emul_func
        else:
            raise TypeError("Argument 'emul_func' must be either a string or callable")

    
    def render_sersic_emul_fourier(self, xc, yc, flux, r_eff, n, ellip, theta):
        theta = theta + (jnp.pi / 2.0)
        Ui = self.FX * jnp.cos(theta) + self.FY* jnp.sin(theta)
        Vi = -1 * self.FX * jnp.sin(theta) + self.FY * jnp.cos(theta)

        k_tilde = jnp.hypot(Ui, Vi*(1.-ellip) ) * r_eff*2*np.pi
        Fgal = self.emul_func(k_tilde, n)
        in_exp = (
            - 1j * 2 * jnp.pi * self.FX * xc
            - 1j * 2 * jnp.pi * self.FY * yc
        )
        return Fgal * jnp.exp(in_exp) * flux
    
    def render_sersic(self, params: dict) -> jax.numpy.array:
        """Render a Sersic profile

        Parameters
        ----------
        xc : float
            Central x position
        yc : float
            Central y position
        flux : float
            Total flux
        r_eff : float
            Effective radius
        n : float
            Sersic index
        ellip : float
            Ellipticity
        theta : float
            Position angle in radians

        Returns
        -------
        jax.numpy.array
            Rendered Sersic model
        """
        F_im = self.render_sersic_emul_fourier(
            params["xc"],
            params["yc"],
            params["flux"],
            params["r_eff"],
            params["n"],
            params["ellip"],
            params["theta"],
        )

        return F_im, 0.,0.

class HybridRenderer(MoGFourierRenderer):
>>>>>>> f9d263e0
    """
    Class to render sources based on the hybrid rendering scheme introduced in Lang (2020). This avoids some of the artifacts introduced by rendering sources purely in Fourier space. Sersic profiles are modeled as a series of Gaussian following Shajib (2019) (https://arxiv.org/abs/1906.08263) and the implementation in lenstronomy (https://github.com/lenstronomy/lenstronomy/blob/main/lenstronomy/LensModel/Profiles/gauss_decomposition.py).

    Our scheme is implemented slightly differently than Lang (2020), specifically in how it chooses which gaussian components to render in Fourier vs. Real space. Lang (2020) employs a cutoff based on distance to the edge of the image. However given some of jax's limitation with dynamic shapes (see more here -> https://jax.readthedocs.io/en/latest/notebooks/Common_Gotchas_in_JAX.html#dynamic-shapes), we have not implemented that specific criterion. Instead we use a simpler version where the user must decide how many components to render in real space, starting from the largest ones. While this is not ideal in all circumstances it still overcomes many of the issues of rendering purely in fourier space discussed in Lang (2020).
    """

    num_pixel_render: int = eqx.field(static=True)
    w_real: jax.numpy.array = eqx.field(static=False)
    w_fourier: jax.numpy.array = eqx.field(static=False)
    sig_psf_approx: float = eqx.field(static=True)

    def __init__(
        self,
        im_shape: Iterable,
        pixel_PSF: jax.numpy.array,
        frac_start: Optional[float] = 1e-2,
        frac_end: Optional[float] = 15.0,
        n_sigma: Optional[int] = 15,
        num_pixel_render: Optional[int] = 3,
        precision: Optional[int] = 10,
        use_interp_amps: Optional[bool] = True,
    ) -> None:
        """Initialize a  HybridRenderer class

        Parameters
        ----------
        im_shape : Iterable
            Tuple or list containing the shape of the desired output
        pixel_PSF : jax.numpy.array
            Pixelized version of the PSF
        frac_start : Optional[float], optional
            Fraction of r_eff for the smallest Gaussian component, by default 0.02
        frac_end : Optional[float], optional
            Fraction of r_eff for the largest Gaussian component, by default 15.
        n_sigma : Optional[int], optional
            Number of Gaussian Components, by default 13
        num_pixel_Render : Optional[int], optional
            Number of components to render in pixel space, counts back from largest component
        precision : Optional[int], optional
            precision value used in calculating Gaussian components, see Shajib (2019) for more details, by default 10
        use_interp_amps: Optional[bool]
            If True, instead of performing the direct calculation in Shajib (2019) at each iteration, a polynomial approximation is fit and used. The amplitudes of each gaussian component amplitudes as a function of Sersic index are interpolated based on a computed grid. This is much more numerically stable owing to the smooth gradients. If this matters for you then set this to False and make sure to enable jax's 64 bit capabilities which we find helps the stability.
        """
        super().__init__(
            im_shape,
            pixel_PSF,
            frac_start,
            frac_end,
            n_sigma,
            precision,
            use_interp_amps,
        )

        self.num_pixel_render = num_pixel_render
        self.w_real = jnp.arange(
            self.n_sigma - self.num_pixel_render, self.n_sigma, dtype=jnp.int32
        )
        self.w_fourier = jnp.arange(
            self.n_sigma - self.num_pixel_render, dtype=jnp.int32
        )

        psf_X, psf_Y = jnp.meshgrid(
            jnp.arange(self.psf_shape[0]), jnp.arange(self.psf_shape[1])
        )
        sig_x = jnp.sqrt(
            (self.pixel_PSF * (psf_X - psf_X.mean()) ** 2).sum() / self.pixel_PSF.sum()
        )
        sig_y = jnp.sqrt(
            (self.pixel_PSF * (psf_Y - psf_Y.mean()) ** 2).sum() / self.pixel_PSF.sum()
        )
        self.sig_psf_approx = float(0.5 * (sig_x + sig_y))

    def render_sersic_hybrid(self, xc, yc, flux, r_eff, n, ellip, theta):
        amps, sigmas = self.get_amps_sigmas(flux, r_eff, n)

        q = 1.0 - ellip

        sigmas_obs = jnp.sqrt(sigmas**2 + self.sig_psf_approx**2)
        q_obs = jnp.sqrt((q * q * sigmas**2 + self.sig_psf_approx**2) / sigmas_obs**2)

        Fgal = render_gaussian_fourier(
            self.FX,
            self.FY,
            amps[self.w_fourier],
            sigmas[self.w_fourier],
            xc,
            yc,
            theta,
            q,
        )

        im_gal = render_gaussian_pixel(
            self.X,
            self.Y,
            amps[self.w_real],
            sigmas_obs[self.w_real],
            xc,
            yc,
            theta,
            q_obs[self.w_real],
        )

        return Fgal, im_gal

    def render_sersic(self, params: dict) -> jax.numpy.array:
        """Render a Sersic profile

        Parameters
        ----------
        xc : float
            Central x position
        yc : float
            Central y position
        flux : float
            Total flux
        r_eff : float
            Effective radius
        n : float
            Sersic index
        ellip : float
            Ellipticity
        theta : float
            Position angle in radians

        Returns
        -------
        jax.numpy.array
            Rendered Sersic model
        """
        F, im = self.render_sersic_hybrid(
            params["xc"],
            params["yc"],
            params["flux"],
            params["r_eff"],
            params["n"],
            params["ellip"],
            params["theta"],
        )
        return F, 0.0, im

    def render_pointsource(self, params: dict) -> jax.numpy.array:
        """Render a Point source

        Parameters
        ----------
        xc : float
            Central x position
        yc : float
            Central y position
        flux : float
            Total flux

        Returns
        -------
        jax.numpy.array
            rendered pointsource model
        """
        F_im = render_pointsource_fourier(
            self.FX, self.FY, params["xc"], params["yc"], params["flux"]
        )
        return F_im, 0.0, 0.0

    def combine_scene(self, F_im, int_im, obs_im):
        """Combine scene for FourierRenderer where nothing is rendered in Intrinsic space

        Parameters
        ----------
        F_im : Fourier image
            Sum of sources rendered in Fourier space
        int_im : _type_
            Sum of sources rendered in Intrinsic space
        obs_im : _type_
            Sum of sources rendered in observed space

        Returns
        -------
        Model image
            Combination of all sources to be compared to observations
        """
        return self.conv_fft(F_im) + obs_im


def sersic1D(
    r: Union[float, jax.numpy.array], flux: float, re: float, n: float
) -> Union[float, jax.numpy.array]:
    """Evaluate a 1D sersic profile

    Parameters
    ----------
    r : float
        radii to evaluate profile at
    flux : float
        Total flux
    re : float
        Effective radius
    n : float
        Sersic index

    Returns
    -------
    jax.numpy.array
        Sersic profile evaluated at r
    """
    bn = (2 * n - 1 / 3 + 4 / (405 * n) + 46 / (25515 * n**2)) + (
        ((0.00018073182821237496 / (n + jnp.exp(n))) + 3.7026973571904255e-5)
        / (-0.09149183119702775 - n) ** 2
    ) * (
        (
            jnp.log(n)
            + (
                ((n * 2.6248718397705195) + -0.9727511612512357)
                / (n ** (-4) + 94.78011643586419)
            )
        )
        / (n + -0.006044236674273689)
    )
    Ie = (
        flux
        / (re * re * 2 * jnp.pi * n * jnp.exp(bn + jax.scipy.special.gammaln(2 * n)))
        * bn ** (2 * n)
    )
    return Ie * jnp.exp(-bn * ((r / re) ** (1.0 / n) - 1.0))


def render_spergel_fourier(
    FX: jax.numpy.array,
    FY: jax.numpy.array,
    r_eff: float,
    flux: float,
    nu_star: float,
    xc: float,
    yc: float,
    theta: float,
    q: float,
) -> jax.numpy.array:
    """Render Gaussian components in the Fourier domain

    Parameters
    ----------
    FX : jax.numpy.array
        X frequency positions to evaluate
    FY : jax.numpy.array
        Y frequency positions to evaluate
    amps : jax.numpy.array
        Amplitudes of each component
    sigmas : jax.numpy.array
        widths of each component
    xc : float
        Central x position
    yc : float
        Central y position
    theta : float
        position angle
    q : float
        Axis ratio

    Returns
    -------
    jax.numpy.array
        Sum of components evaluated at FX and FY
    """
    theta = theta + (jnp.pi / 2.0)
    Ui = FX * jnp.cos(theta) + FY * jnp.sin(theta)
    Vi = -1 * FX * jnp.sin(theta) + FY * jnp.cos(theta)
    nu = deterministic("nu", 1.0 / nu_star - 1.0)

    in_exp = -1j * 2 * jnp.pi * FX * xc - 1j * 2 * jnp.pi * FY * yc

    r_maj = 2 * np.pi * r_eff
    r_min = 2 * np.pi * r_eff * q
    c_nu = c_nu_approx(nu)
    Fgal = (
        jnp.exp(in_exp)
        * flux
        * jnp.power(1.0 + (r_maj**2 * Ui**2 + r_min**2 * Vi**2) / c_nu**2, -(1.0 + nu))
    )
    return Fgal


def render_gaussian_fourier(
    FX: jax.numpy.array,
    FY: jax.numpy.array,
    amps: jax.numpy.array,
    sigmas: jax.numpy.array,
    xc: float,
    yc: float,
    theta: float,
    q: float,
) -> jax.numpy.array:
    """Render Gaussian components in the Fourier domain

    Parameters
    ----------
    FX : jax.numpy.array
        X frequency positions to evaluate
    FY : jax.numpy.array
        Y frequency positions to evaluate
    amps : jax.numpy.array
        Amplitudes of each component
    sigmas : jax.numpy.array
        widths of each component
    xc : float
        Central x position
    yc : float
        Central y position
    theta : float
        position angle
    q : float
        Axis ratio

    Returns
    -------
    jax.numpy.array
        Sum of components evaluated at FX and FY
    """
    theta = theta + (jnp.pi / 2.0)
    Ui = FX * jnp.cos(theta) + FY * jnp.sin(theta)
    Vi = -1 * FX * jnp.sin(theta) + FY * jnp.cos(theta)

    in_exp = (
        -1
        * (Ui * Ui + Vi * Vi * q * q)
        * (2 * jnp.pi * jnp.pi * sigmas * sigmas)[:, jnp.newaxis, jnp.newaxis]
        - 1j * 2 * jnp.pi * FX * xc
        - 1j * 2 * jnp.pi * FY * yc
    )
    Fgal_comp = amps[:, jnp.newaxis, jnp.newaxis] * jnp.exp(in_exp)
    Fgal = jnp.sum(Fgal_comp, axis=0)
    return Fgal


def render_pointsource_fourier(
    FX: jax.numpy.array, FY: jax.numpy.array, xc: float, yc: float, flux: float
) -> jax.numpy.array:
    """Render a point source in the Fourier domain

    Parameters
    ----------
    FX : jax.numpy.array
        X frequency positions to evaluate
    FY : jax.numpy.array
        Y frequency positions to evaluate
    xc : float
        Central x position
    yc : float
        Central y position
    flux : float
        Total flux of source

    Returns
    -------
    jax.numpy.array
        Point source evaluated at FX FY
    """
    in_exp = -1j * 2 * jnp.pi * FX * xc - 1j * 2 * jnp.pi * FY * yc
    F_im = flux * jnp.exp(in_exp)
    return F_im


def render_gaussian_pixel(
    X: jax.numpy.array,
    Y: jax.numpy.array,
    amps: jax.numpy.array,
    sigmas: jax.numpy.array,
    xc: float,
    yc: float,
    theta: float,
    q: Union[float, jax.numpy.array],
) -> jax.numpy.array:
    """Render Gaussian components in pixel space

    Parameters
    ----------
    FX : jax.numpy.array
        X positions to evaluate
    FY : jax.numpy.array
        Y positions to evaluate
    amps : jax.numpy.array
        Amplitudes of each component
    sigmas : jax.numpy.array
        widths of each component
    xc : float
        Central x position
    yc : float
        Central y position
    theta : float
        position angle
    q : Union[float,jax.numpy.array]
        Axis ratio

    Returns
    -------
    jax.numpy.array
        Sum of components evaluated at X and Y
    """
    X_bar = X - xc
    Y_bar = Y - yc
    theta = theta + (jnp.pi / 2.0)
    Xi = X_bar * jnp.cos(theta) + Y_bar * jnp.sin(theta)
    Yi = -1 * X_bar * jnp.sin(theta) + Y_bar * jnp.cos(theta)

    in_exp = (
        -1
        * (Xi * Xi + Yi * Yi / (q * q)[:, jnp.newaxis, jnp.newaxis])
        / (2 * sigmas * sigmas)[:, jnp.newaxis, jnp.newaxis]
    )
    im_comp = (amps / (2 * jnp.pi * sigmas * sigmas * q))[
        :, jnp.newaxis, jnp.newaxis
    ] * jnp.exp(in_exp)
    im = jnp.sum(im_comp, axis=0)
    return im


def render_sersic_2d(
    X: jax.numpy.array,
    Y: jax.numpy.array,
    xc: float,
    yc: float,
    flux: float,
    r_eff: float,
    n: float,
    ellip: float,
    theta: float,
) -> jax.numpy.array:
    """Evalulate a 2D Sersic distribution at given locations

    Parameters
    ----------
    X : jax.numpy.array
        x locations to evaluate at
    Y : jax.numpy.array
        y locations to evaluate at
    xc : float
        Central x position
    yc : float
        Central y position
    flux : float
        Total flux
    r_eff : float
        Effective radius
    n : float
        Sersic index
    ellip : float
        Ellipticity
    theta : float
        Position angle in radians [now measured from north]

    Returns
    -------
    jax.numpy.array
        Sersic model evaluated at given locations
    """
    # bn = 1.9992 * n - 0.3271
    bn = (2 * n - 1 / 3 + 4 / (405 * n) + 46 / (25515 * n**2)) + (
        ((0.00018073182821237496 / (n + jnp.exp(n))) + 3.7026973571904255e-5)
        / (-0.09149183119702775 - n) ** 2
    ) * (
        (
            jnp.log(n)
            + (
                ((n * 2.6248718397705195) + -0.9727511612512357)
                / (n ** (-4) + 94.78011643586419)
            )
        )
        / (n + -0.006044236674273689)
    )
    a, b = r_eff, (1 - ellip) * r_eff
    theta = theta + (jnp.pi / 2.0)
    cos_theta, sin_theta = jnp.cos(theta), jnp.sin(theta)
    x_maj = (X - xc) * cos_theta + (Y - yc) * sin_theta
    x_min = -(X - xc) * sin_theta + (Y - yc) * cos_theta
    amplitude = (
        flux
        * bn ** (2 * n)
        / (jnp.exp(bn + jax.scipy.special.gammaln(2 * n)) * r_eff**2 * jnp.pi * 2 * n)
    )
    z = jnp.sqrt((x_maj / a) ** 2 + (x_min / b) ** 2)
    out = amplitude * jnp.exp(-bn * (z ** (1 / n) - 1)) / (1.0 - ellip)
    return out


def c_nu_approx(nu):
    params = {"a": 0.80882865, "b": 0.18703458, "d": 1.1386762, "e": 1.4785621}
    return params["a"] + params["b"] * nu + params["d"] * jnp.log(params["e"] + nu)


def calculate_etas_betas(precision: int) -> Tuple[jax.numpy.array, jax.numpy.array]:
    """Calculate the weights and nodes for the Gaussian decomposition described in Shajib (2019) (https://arxiv.org/abs/1906.08263)

    Parameters
    ----------
    precision : int
        Precision, higher number implies more precise decomposition but more nodes. Effective upper limit is 12 for 32 bit numbers, 27 for 64 bit numbers.

    Returns
    -------
    Tuple[jax.numpy.array, jax.numpy.array]
        etas and betas array to be use in gaussian decomposition
    """
    kes = jnp.arange(2 * precision + 1)
    betas = jnp.sqrt(2 * precision * jnp.log(10) / 3.0 + 2.0 * 1j * jnp.pi * kes)
    epsilons = jnp.zeros(2 * precision + 1)

    epsilons = epsilons.at[0].set(0.5)
    epsilons = epsilons.at[1 : precision + 1].set(1.0)
    epsilons = epsilons.at[-1].set(1 / 2.0**precision)

    for k in range(1, precision):
        epsilons = epsilons.at[2 * precision - k].set(
            epsilons[2 * precision - k + 1] + 1 / 2.0**precision * comb(precision, k)
        )

    etas = jnp.array(
        (-1.0) ** kes
        * epsilons
        * 10.0 ** (precision / 3.0)
        * 2.0
        * jnp.sqrt(2 * jnp.pi)
    )
    betas = jnp.array(betas)
    return etas, betas


def sersic_gauss_decomp(
    flux: float,
    re: float,
    n: float,
    etas: jax.numpy.array,
    betas: jax.numpy.array,
    sigma_start: float,
    sigma_end: float,
    n_comp: int,
) -> Tuple[jax.numpy.array, jax.numpy.array]:
    """Calculate a gaussian decomposition of a given sersic profile, following Shajib (2019) (https://arxiv.org/abs/1906.08263)

    Parameters
    ----------
    flux : float
        Total flux
    re : float
        half light radius
    n : float
        Sersic index
    etas : jax.numpy.array
        Weights for decomposition, can be calcualted using pysersic.rendering_utils.calculate_etas_betas
    betas : jax.numpy.array
        Nodes for decomposition, can be calcualted using pysersic.rendering_utils.calculate_etas_betas
    sigma_start : float
        width for the smallest Gaussian component
    sigma_end : float
        width for the largest Gaussian component
    n_comp : int
        Number of Gaussian components

    Returns
    -------
    Tuple[jax.numpy.array, jax.numpy.array]
        Amplitudes and sigmas of Gaussian decomposition
    """
    sigmas = jnp.logspace(jnp.log10(sigma_start), jnp.log10(sigma_end), num=n_comp)

    f_sigmas = jnp.sum(
        etas * sersic1D(jnp.outer(sigmas, betas), flux, re, n).real, axis=1
    )

    del_log_sigma = jnp.abs(jnp.diff(jnp.log(sigmas)).mean())

    amps = f_sigmas * del_log_sigma / jnp.sqrt(2 * jnp.pi)

    amps = amps.at[0].multiply(0.5)
    amps = amps.at[-1].multiply(0.5)

    amps = amps * 2 * jnp.pi * sigmas * sigmas

    return amps, sigmas

<<<<<<< HEAD

__version__ = "testBN_OLD"
=======
def G(k_in, n):
    k = k_in + 1e-4
    a = jnp.array(
        [
            2.27361328549901,
            0.0795856,
            0.054102138,
            0.13979608,
            0.10258421077129,
            0.925636,
            0.439828534772359,
            1.4859663,
            0.015870415,
            0.00511146791581249,
            0.745477235501201,
        ]
    )
    sqrt_n = jnp.sqrt(n)
    h = (
        -a[6] * sqrt_n
        + (k - a[7]) / (n - a[8])
        + a[9] * jnp.square(a[10] * jnp.sqrt(k) * n - 1.0)
    )
    return (
        a[0]
        / sqrt_n
        * (jnp.log(k) - a[1] / n - a[2] / k - a[3] + a[4] / (k + a[5]) * jnp.square(h))
    )


def F_tilde(k, n):
    return 1.0 / (1.0 + jnp.exp(G(k, n)))


def G_A(k_in, n):
    k = k_in + 1e-4
    a = jnp.array([-0.105035484, 2.46661648594762, 0.3465032])
    return a[0] + a[1] * (-a[2] * k / (k + n) + jnp.log(k)) / jnp.sqrt(n)


def F_tilde_A(k, n):
    return 1./(1. + jnp.exp( G_A(k,n) ) )
>>>>>>> f9d263e0
<|MERGE_RESOLUTION|>--- conflicted
+++ resolved
@@ -1,12 +1,6 @@
 import warnings
 from abc import abstractmethod
-<<<<<<< HEAD
-from typing import Iterable, Optional, Tuple, Union
-
-=======
 from typing import Iterable, Optional, Tuple, Union,Literal
-from numpyro import deterministic
->>>>>>> f9d263e0
 import equinox as eqx
 import jax
 import jax.numpy as jnp
@@ -554,18 +548,12 @@
     n_sigma: int = eqx.field(static=True)
     precision: int = eqx.field(static=True)
     use_interp_amps: bool = eqx.field(static=True)
-<<<<<<< HEAD
 
     etas: jax.numpy.array = eqx.field(static=False)
     betas: jax.numpy.array = eqx.field(static=False)
     n_ax: jax.numpy.array = eqx.field(static=False)
     amps_n_ax: jax.numpy.array = eqx.field(static=False)
-=======
-    etas: jax.numpy.array
-    betas: jax.numpy.array
-    n_ax: jax.numpy.array
-    amps_n_ax: jax.numpy.array
->>>>>>> f9d263e0
+
 
     def __init__(
         self,
@@ -688,12 +676,7 @@
             params["ellip"],
             params["theta"],
         )
-<<<<<<< HEAD
         return F_im, 0.0, 0.0
-=======
-
-        return F_im, 0.,0.
->>>>>>> f9d263e0
 
     def render_pointsource(self, params: dict) -> jax.numpy.array:
         """Render a Point source
@@ -736,10 +719,7 @@
         """
         return self.conv_fft(F_im)
 
-<<<<<<< HEAD
-
-class HybridRenderer(FourierRenderer):
-=======
+
 class FourierRenderer(MoGFourierRenderer):
     def __init__(
         self,
@@ -838,7 +818,6 @@
         return F_im, 0.,0.
 
 class HybridRenderer(MoGFourierRenderer):
->>>>>>> f9d263e0
     """
     Class to render sources based on the hybrid rendering scheme introduced in Lang (2020). This avoids some of the artifacts introduced by rendering sources purely in Fourier space. Sersic profiles are modeled as a series of Gaussian following Shajib (2019) (https://arxiv.org/abs/1906.08263) and the implementation in lenstronomy (https://github.com/lenstronomy/lenstronomy/blob/main/lenstronomy/LensModel/Profiles/gauss_decomposition.py).
 
@@ -1415,10 +1394,6 @@
 
     return amps, sigmas
 
-<<<<<<< HEAD
-
-__version__ = "testBN_OLD"
-=======
 def G(k_in, n):
     k = k_in + 1e-4
     a = jnp.array(
@@ -1460,5 +1435,4 @@
 
 
 def F_tilde_A(k, n):
-    return 1./(1. + jnp.exp( G_A(k,n) ) )
->>>>>>> f9d263e0
+    return 1./(1. + jnp.exp( G_A(k,n) ) )