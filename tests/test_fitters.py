import pytest
import numpy as np
from pysersic import FitSingle,FitMulti, priors, rendering
from astropy.convolution import Gaussian2DKernel
from jax.random import PRNGKey
import arviz
from numpyro import distributions as dist,infer,sample, optim
from pysersic.pysersic import train_numpyro_svi_early_stop




im_s = np.zeros((40,40))
rng = np.random.default_rng(seed=10)
im_s += rng.normal(scale = 0.05, size = (40,40))
rms = np.ones(im_s.shape)*0.05
psf = Gaussian2DKernel(x_stddev=2.5).array
renderer = rendering.HybridRenderer((40,40), psf)
<<<<<<< HEAD
im = im + renderer.render_source( dict(xc = 20.,yc=20., flux = 200.), 'pointsource' )
=======
im_s = im_s + renderer.render_pointsource(20.,20., 200.)
print ( np.sum(im_s) )
>>>>>>> b09a5b85

@pytest.mark.parametrize('sky_type', ['none', 'flat', 'tilted-plane'])
def test_FitSingle_map(sky_type):
        props = priors.SourceProperties(im_s)
        
        prior = props.generate_prior(profile_type='pointsource', sky_type=sky_type)
        print (prior)
        fitter_single = FitSingle(im_s,rms,psf,prior)

        map_dict = fitter_single.find_MAP(rkey = PRNGKey(10))
        assert map_dict['xc'] == pytest.approx(20.017, rel = 1e-3)        
        assert map_dict['yc'] == pytest.approx(19.996, rel = 1e-3)
        assert map_dict['flux'] == pytest.approx(199.418, rel = 5e-2)

@pytest.mark.parametrize('method',['laplace','svi-mvn','svi-flow'])
def test_FitSingle_posterior(method):
        props = priors.SourceProperties(im_s)
        prior = props.generate_prior(profile_type='pointsource')

        fitter_single = FitSingle(im_s,rms,psf,prior)

        res = fitter_single.estimate_posterior(method, rkey = PRNGKey(3))
        post_sum = res.summary()

<<<<<<< HEAD
        assert post_sum['mean']['flux'] == pytest.approx(199.4, rel = 1e-2)
        assert post_sum['sd']['flux'] == pytest.approx(0.44, rel = 1e-1)
=======
        assert post_sum['mean']['flux'] == pytest.approx(199.4, rel = 5e-2)
        assert post_sum['sd']['flux'] == pytest.approx(0.43, rel = 5e-2)
>>>>>>> b09a5b85

        assert post_sum['mean']['xc'] == pytest.approx(20.02, rel = 1e-2)
        assert post_sum['sd']['xc'] == pytest.approx(0.0085, rel = 2e-1)
        
        assert post_sum['mean']['yc'] == pytest.approx(19.99, rel = 1e-2)
        assert post_sum['sd']['yc'] ==  pytest.approx(0.008, rel = 1e-1)


def test_FitSingle_sample():
        props = priors.SourceProperties(im_s)
        prior = props.generate_prior(profile_type='pointsource')

        fitter_single = FitSingle(im_s,rms,psf,prior)

        res = fitter_single.sample(num_samples = 500,num_warmup = 500, num_chains = 1,rkey = PRNGKey(5))
        post_sum = arviz.summary(res.idata)

        assert post_sum['mean']['flux'] == pytest.approx(199.4, rel = 5e-2)
        assert post_sum['sd']['flux'] == pytest.approx(0.46, rel = 5e-2)

        assert post_sum['mean']['xc'] == pytest.approx(20.02, rel = 1e-2)
        assert post_sum['sd']['xc'] == pytest.approx(0.007, rel = 2e-1)
        
        assert post_sum['mean']['yc'] == pytest.approx(19.99, rel = 1e-2)
        assert post_sum['sd']['yc'] ==  pytest.approx(0.0085, rel = 1e-1)


im_m = np.zeros((40,40))
rng = np.random.default_rng(seed=12)
im_m += rng.normal(scale = 0.05, size = (40,40))
rms = np.ones(im_m.shape)*0.05
psf = Gaussian2DKernel(x_stddev=2.5).array
renderer = rendering.HybridRenderer((40,40), psf)
<<<<<<< HEAD
im = im + renderer.render_source( dict(xc = 10.,yc = 30., flux  = 150.), 'pointsource' )
im = im + renderer.render_source( dict(yc = 10.,xc = 30., flux  = 150.), 'pointsource' )
=======
im_m = im_m + renderer.render_pointsource(10.,30., 150.)+ renderer.render_pointsource(30.,10., 150.)
>>>>>>> b09a5b85

cat = {}
cat['x'] = [10.,30.]
cat['y'] = [30.,10.]
cat['r']= [0,0]
cat['flux'] = [150.,150.]
cat['type'] = ['pointsource','pointsource']
mp = priors.PySersicMultiPrior(catalog = cat, sky_type='none')
multi_fitter = FitMulti(im_m,rms,psf, mp)

def test_FitMulti_map():
        map_dict = multi_fitter.find_MAP(rkey = PRNGKey(10))

        assert map_dict['source_0']['xc'] == pytest.approx(10., rel = 1e-3)        
        assert map_dict['source_0']['yc'] == pytest.approx(30., rel = 1e-3)
        assert map_dict['source_0']['flux'] == pytest.approx(150.4, rel = 1e-3)

        assert map_dict['source_1']['xc'] == pytest.approx(30., rel = 1e-3)        
        assert map_dict['source_1']['yc'] == pytest.approx(10., rel = 1e-3)
        assert map_dict['source_1']['flux'] == pytest.approx(150., rel = 1e-3)

@pytest.mark.parametrize('method',['laplace','svi-mvn','svi-flow'])
def test_FitMulti_posterior(method):
        res = multi_fitter.estimate_posterior(method, rkey = PRNGKey(3))
        post_sum = res.summary()
        assert post_sum['mean']['flux_0'] == pytest.approx(150.4, rel = 1e-2)
        assert post_sum['sd']['flux_0'] == pytest.approx(0.42, rel = 1e-1)
        assert post_sum['mean']['flux_1'] == pytest.approx(150., rel = 1e-2)
        assert post_sum['sd']['flux_1'] == pytest.approx(0.45, rel = 1e-1)

        assert post_sum['mean']['xc_0'] == pytest.approx(10.0, rel = 1e-2)
        assert post_sum['sd']['xc_0'] == pytest.approx(0.01, rel = 1e-1)
        assert post_sum['mean']['xc_1'] == pytest.approx(30., rel = 1e-2)
        assert post_sum['sd']['xc_1'] == pytest.approx(0.01, rel = 1e-1)

        assert post_sum['mean']['yc_0'] == pytest.approx(30.0, rel = 1e-2)
        assert post_sum['sd']['yc_0'] == pytest.approx(0.01, rel = 1e-1)
        assert post_sum['mean']['yc_1'] == pytest.approx(10., rel = 1e-2)
        assert post_sum['sd']['yc_1'] == pytest.approx(0.01, rel = 1e-1)

def test_FitMulti_sample():
        res = multi_fitter.sample(num_samples = 500,num_warmup = 500, num_chains = 1,rkey = PRNGKey(5))
        post_sum = arviz.summary(res.idata)

        assert post_sum['mean']['flux_0'] == pytest.approx(150.4, rel = 1e-2)
        assert post_sum['sd']['flux_0'] == pytest.approx(0.44, rel =1e-1)
        assert post_sum['mean']['flux_1'] == pytest.approx(150.1, rel = 1e-2)
        assert post_sum['sd']['flux_1'] == pytest.approx(0.42, rel = 1e-1)

        assert post_sum['mean']['xc_0'] == pytest.approx(10.0, rel = 1e-2)
        assert post_sum['sd']['xc_0'] == pytest.approx(0.009, rel = 1e-1)
        assert post_sum['mean']['xc_1'] == pytest.approx(30., rel = 1e-2)
        assert post_sum['sd']['xc_1'] == pytest.approx(0.01, rel = 1e-1)

        assert post_sum['mean']['yc_0'] == pytest.approx(30.0, rel = 1e-2)
        assert post_sum['sd']['yc_0'] == pytest.approx(0.01, rel = 1e-1)
        assert post_sum['mean']['yc_1'] == pytest.approx(10., rel = 1e-2)
        assert post_sum['sd']['yc_1'] == pytest.approx(0.01, rel = 1e-1)

def test_train_numpyro_svi():
    def model():
        a = sample('a', dist.Normal())

    guide =infer.autoguide.AutoDelta(model)
    svi_kernel = infer.SVI(model,guide, optim.Adam(0.001), loss = infer.Trace_ELBO())
    res = train_numpyro_svi_early_stop(svi_kernel)
    assert float(res.params['a_auto_loc']) == pytest.approx(0, abs = 1e-2)<|MERGE_RESOLUTION|>--- conflicted
+++ resolved
@@ -16,12 +16,8 @@
 rms = np.ones(im_s.shape)*0.05
 psf = Gaussian2DKernel(x_stddev=2.5).array
 renderer = rendering.HybridRenderer((40,40), psf)
-<<<<<<< HEAD
-im = im + renderer.render_source( dict(xc = 20.,yc=20., flux = 200.), 'pointsource' )
-=======
-im_s = im_s + renderer.render_pointsource(20.,20., 200.)
-print ( np.sum(im_s) )
->>>>>>> b09a5b85
+im_s = im_s + renderer.render_source( dict(xc = 20.,yc=20., flux = 200.), 'pointsource' )
+
 
 @pytest.mark.parametrize('sky_type', ['none', 'flat', 'tilted-plane'])
 def test_FitSingle_map(sky_type):
@@ -46,13 +42,9 @@
         res = fitter_single.estimate_posterior(method, rkey = PRNGKey(3))
         post_sum = res.summary()
 
-<<<<<<< HEAD
         assert post_sum['mean']['flux'] == pytest.approx(199.4, rel = 1e-2)
         assert post_sum['sd']['flux'] == pytest.approx(0.44, rel = 1e-1)
-=======
-        assert post_sum['mean']['flux'] == pytest.approx(199.4, rel = 5e-2)
-        assert post_sum['sd']['flux'] == pytest.approx(0.43, rel = 5e-2)
->>>>>>> b09a5b85
+
 
         assert post_sum['mean']['xc'] == pytest.approx(20.02, rel = 1e-2)
         assert post_sum['sd']['xc'] == pytest.approx(0.0085, rel = 2e-1)
@@ -86,12 +78,9 @@
 rms = np.ones(im_m.shape)*0.05
 psf = Gaussian2DKernel(x_stddev=2.5).array
 renderer = rendering.HybridRenderer((40,40), psf)
-<<<<<<< HEAD
-im = im + renderer.render_source( dict(xc = 10.,yc = 30., flux  = 150.), 'pointsource' )
-im = im + renderer.render_source( dict(yc = 10.,xc = 30., flux  = 150.), 'pointsource' )
-=======
-im_m = im_m + renderer.render_pointsource(10.,30., 150.)+ renderer.render_pointsource(30.,10., 150.)
->>>>>>> b09a5b85
+im_m = im_m + renderer.render_source( dict(xc = 10.,yc = 30., flux  = 150.), 'pointsource' )
+im_m = im_m + renderer.render_source( dict(yc = 10.,xc = 30., flux  = 150.), 'pointsource' )
+
 
 cat = {}
 cat['x'] = [10.,30.]
